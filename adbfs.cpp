/*
 *      Redistribution and use in source and binary forms, with or without
 *      modification, are permitted provided that the following conditions are
 *      met:
 *      
 *      * Redistributions of source code must retain the above copyright
 *        notice, this list of conditions and the following disclaimer.
 *      * Redistributions in binary form must reproduce the above
 *        copyright notice, this list of conditions and the following disclaimer
 *        in the documentation and/or other materials provided with the
 *        distribution.
 *      * Neither the name of the  nor the names of its
 *        contributors may be used to endorse or promote products derived from
 *        this software without specific prior written permission.
 *      
 *      THIS SOFTWARE IS PROVIDED BY THE COPYRIGHT HOLDERS AND CONTRIBUTORS
 *      "AS IS" AND ANY EXPRESS OR IMPLIED WARRANTIES, INCLUDING, BUT NOT
 *      LIMITED TO, THE IMPLIED WARRANTIES OF MERCHANTABILITY AND FITNESS FOR
 *      A PARTICULAR PURPOSE ARE DISCLAIMED. IN NO EVENT SHALL THE COPYRIGHT
 *      OWNER OR CONTRIBUTORS BE LIABLE FOR ANY DIRECT, INDIRECT, INCIDENTAL,
 *      SPECIAL, EXEMPLARY, OR CONSEQUENTIAL DAMAGES (INCLUDING, BUT NOT
 *      LIMITED TO, PROCUREMENT OF SUBSTITUTE GOODS OR SERVICES; LOSS OF USE,
 *      DATA, OR PROFITS; OR BUSINESS INTERRUPTION) HOWEVER CAUSED AND ON ANY
 *      THEORY OF LIABILITY, WHETHER IN CONTRACT, STRICT LIABILITY, OR TORT
 *      (INCLUDING NEGLIGENCE OR OTHERWISE) ARISING IN ANY WAY OUT OF THE USE
 *      OF THIS SOFTWARE, EVEN IF ADVISED OF THE POSSIBILITY OF SUCH DAMAGE.
 */
#define FUSE_USE_VERSION 26
#include "utils.h"

using namespace std;

queue<string> adb_push(string, string);
queue<string> adb_pull(string, string);
queue<string> adb_shell(string);
queue<string> shell(string);
map<string,fileCache> fileData;
map<int,bool> filePendingWrite;
map<string,bool> fileTruncated;
void clearTmpDir();

queue<string> shell(string command)
{
    string actual_command;
    string_replacer(command,"\\","\\\\");
    string_replacer(command,"'","\\'");
    string_replacer(command,"`","\\`");
    actual_command.append(command);

    return exec_command(actual_command);
}

void clearTmpDir(){
    shell("rm -rf /tmp/adbfs");
    mkdir("/tmp/adbfs/",0755);
}


queue<string> adb_shell(string command)
{
    string actual_command;
    string_replacer(command,"\\","\\\\");
    string_replacer(command,"(","\\(");
    string_replacer(command,")","\\)");
    string_replacer(command,"'","\\'");
    string_replacer(command,"`","\\`");
    string_replacer(command,"|","\\|");
    string_replacer(command,"&","\\&");
    string_replacer(command,";","\\;");
    string_replacer(command,"<","\\<");
    string_replacer(command,">","\\>");
    string_replacer(command,"*","\\*");
    string_replacer(command,"#","\\#");
    string_replacer(command,"%","\\%");
    string_replacer(command,"=","\\=");
    string_replacer(command,"~","\\~");
    actual_command = "adb shell ";
    actual_command.append(command);
    //actual_command.append("'");

    return exec_command(actual_command);
}

queue<string> adb_pull(string remote_source, string local_destination)
{
    string actual_command;
    string_replacer(remote_source,"\\","\\\\");
    string_replacer(remote_source,"'","\\'");
    string_replacer(remote_source,"`","\\`");
    string_replacer(local_destination,"\\","\\\\");
    string_replacer(local_destination,"'","\\'");
    string_replacer(local_destination,"`","\\`");
    actual_command = "adb pull '";
    actual_command.append(remote_source);
    actual_command.append("' '");
    actual_command.append(local_destination);
    actual_command.append("'");

    return exec_command(actual_command);
}

queue<string> adb_push(string local_source, string remote_destination)
{
    string actual_command;
    string_replacer(remote_destination,"\\","\\\\");
    string_replacer(remote_destination,"'","\\'");
    string_replacer(remote_destination,"`","\\`");
    string_replacer(local_source,"\\","\\\\");
    string_replacer(local_source,"'","\\'");
    string_replacer(local_source,"`","\\`");
    actual_command = "adb push '";
    actual_command.append(local_source);
    actual_command.append("' '");
    actual_command.append(remote_destination);
    actual_command.append("'");

    cout << "Adb command : " <<actual_command << "\n";
    return exec_command(actual_command);
}



static int adb_getattr(const char *path, struct stat *stbuf)
{
    int res = 0;
    memset(stbuf, 0, sizeof(struct stat));
    queue<string> output;
    string path_string;
    path_string.assign(path);
    //string_replacer(path_string," ","\\ ");

    if (true || fileData.find(path_string) ==  fileData.end() || fileData[path_string].timestamp + 30 > time(NULL)){
        string command = "stat -t \"";
        command.append(path_string);
        command.append("\"");
        cout << command<<"\n";
        output = adb_shell(command);
        fileData[path_string].statOutput = output;
        fileData[path_string].timestamp = time(NULL);
    }else{
        output = fileData[path_string].statOutput;
        cout << "from cache " << output.front() <<"\n";
    }
    vector<string> output_chunk = make_array(output.front());
    if (output_chunk.size() < 13){
        return -ENOENT;
    }
    while (output_chunk.size() > 15){
        output_chunk.erase( output_chunk.begin());
    }
    /*
    stat -t Explained:
    file name (%n)
    total size (%s)
    number of blocks (%b)
    raw mode in hex (%f)
    UID of owner (%u)
    GID of file (%g)
    device number in hex (%D)
    inode number (%i)
    number of hard links (%h)
    major devide type in hex (%t)
    minor device type in hex (%T)
    last access time as seconds since the Unix Epoch (%X)
    last modification as seconds since the Unix Epoch (%Y)
    last change as seconds since the Unix Epoch (%Z)
    I/O block size (%o)
    */
    //stbuf->st_dev = atoi(output_chunk[1].c_str());     /* ID of device containing file */
    stbuf->st_ino = atoi(output_chunk[7].c_str());     /* inode number */
    unsigned int raw_mode;
    xtoi(output_chunk[3].c_str(),&raw_mode);
    stbuf->st_mode = raw_mode | 0700;    /* protection */
    stbuf->st_nlink = 1;   /* number of hard links */
    stbuf->st_uid = atoi(output_chunk[4].c_str());     /* user ID of owner */
    stbuf->st_gid = atoi(output_chunk[5].c_str());     /* group ID of owner */

    unsigned int device_id;
    xtoi(output_chunk[6].c_str(),&device_id);
    stbuf->st_rdev = device_id;    // device ID (if special file)

    stbuf->st_size = atoi(output_chunk[1].c_str());    /* total size, in bytes */
    stbuf->st_blksize = atoi(output_chunk[14].c_str()); /* blocksize for filesystem I/O */
    stbuf->st_blocks = atoi(output_chunk[2].c_str());  /* number of blocks allocated */
    stbuf->st_atime = atol(output_chunk[11].c_str());   /* time of last access */
    stbuf->st_mtime = atol(output_chunk[12].c_str());   /* time of last modification */
    stbuf->st_ctime = atol(output_chunk[13].c_str());   /* time of last status change */

    return res;
}



static int adb_readdir(const char *path, void *buf, fuse_fill_dir_t filler,
			 off_t offset, struct fuse_file_info *fi)
{
	(void) offset;
	(void) fi;
    string path_string;
    string local_path_string;
    path_string.assign(path);
    local_path_string.assign("/tmp/adbfs/");
    string_replacer(path_string,"/","-");
    local_path_string.append(path_string);
    path_string.assign(path);
    //mkdir(local_path_string.c_str(),0755);
    string_replacer(path_string," ","\\ ");

    queue<string> output;
    string command = "ls -1a \"";
    command.append(path_string);
    command.append("\"");
    output = adb_shell(command);
    vector<string> output_chunk = make_array(output.front());
    if (output_chunk.size() >6){
        return -ENOENT;
    }
    while (output.size() > 0){
        filler(buf, output.front().c_str(), NULL, 0);
        output.pop();
    }


	return 0;
}


static int adb_open(const char *path, struct fuse_file_info *fi)
{
    string path_string;
    string local_path_string;
    path_string.assign(path);
    local_path_string.assign("/tmp/adbfs/");
    string_replacer(path_string,"/","-");
    local_path_string.append(path_string);
    path_string.assign(path);
    //string_replacer(local_path_string," ","\\ ");
    if (!fileTruncated[path_string]){
        queue<string> output;
        string command = "stat -t \"";
        command.append(path_string);
        command.append("\"");
        cout << command<<"\n";
        output = adb_shell(command);
        vector<string> output_chunk = make_array(output.front());
        if (output_chunk.size() < 13){
            return -ENOENT;
        }

        adb_pull(path_string,local_path_string);
    }else{
        fileTruncated[path_string] = false;
    }

    fi->fh = open(local_path_string.c_str(), fi->flags);

    return 0;
}

static int adb_read(const char *path, char *buf, size_t size, off_t offset,
                      struct fuse_file_info *fi)
{
    int fd;
    int res;
    fd = fi->fh; //open(local_path_string.c_str(), O_RDWR);
    if(fd == -1)
        return -errno;
    res = pread(fd, buf, size, offset);
    //close(fd);
    if(res == -1)
        res = -errno;

    return size;
}

static int adb_write(const char *path, const char *buf, size_t size, off_t offset, struct fuse_file_info *fi) {
    string path_string;
    string local_path_string;
    path_string.assign(path);
    //local_path_string.assign("/tmp/adbfs/");
    //local_path_string.append(path_string);
    //string_replacer(local_path_string," ","\\ ");

    int fd = fi->fh; //open(local_path_string.c_str(), O_CREAT|O_RDWR|O_TRUNC);

    filePendingWrite[fd] = true;

    int res = pwrite(fd, buf, size, offset);
    //close(fd);
    //adb_push(local_path_string,path_string);
	//adb_shell("sync");
    if (res == -1)
		res = -errno;
    return res;
}


static int adb_flush(const char *path, struct fuse_file_info *fi) {
    string path_string;
    string local_path_string;
    path_string.assign(path);
    local_path_string.assign("/tmp/adbfs/");
    string_replacer(path_string,"/","-");
    local_path_string.append(path_string);
    path_string.assign(path);
	int flags = fi->flags;
    int fd = fi->fh;
    cout << "flag is: "<< flags <<"\n";
	if (filePendingWrite[fd]) {
        filePendingWrite[fd] = false;
        adb_push(local_path_string,path_string);
        adb_shell("sync");
	}
	return 0;
}

static int adb_release(const char *path, struct fuse_file_info *fi) {
	int fd = fi->fh;
    filePendingWrite.erase(filePendingWrite.find(fd));
	close(fd);
	return 0;
}

static int adb_access(const char *path, int mask) {
    //###cout << "###access[path=" << path << "]" <<  endl;
    return 0;
}

static int adb_utimens(const char *path, const struct timespec ts[2]) {
    string path_string;
    string local_path_string;
    path_string.assign(path);
    fileData[path_string].timestamp = fileData[path_string].timestamp + 50;
    local_path_string.assign("/tmp/adbfs/");
    string_replacer(path_string,"/","-");
    local_path_string.append(path_string);
    path_string.assign(path);

    queue<string> output;
    string command = "touch \"";
    command.append(path_string);
    command.append("\"");
    cout << command<<"\n";
    adb_shell(command);

    return 0;
}

static int adb_truncate(const char *path, off_t size) {
    string path_string;
    string local_path_string;
    path_string.assign(path);
    fileData[path_string].timestamp = fileData[path_string].timestamp + 50;
    local_path_string.assign("/tmp/adbfs/");
    string_replacer(path_string,"/","-");
    local_path_string.append(path_string);
    path_string.assign(path);

    queue<string> output;
    string command = "stat -t \"";
    command.append(path_string);
    command.append("\"");
    cout << command<<"\n";
    output = adb_shell(command);
    vector<string> output_chunk = make_array(output.front());
    if (output_chunk.size() < 13){
        adb_pull(path_string,local_path_string);
    }

    fileTruncated[path_string] = true;

    cout << "truncate[path=" << local_path_string << "][size=" << size << "]" << endl;
<<<<<<< HEAD
    
	return truncate(local_path_string.c_str(),size);
=======

	return truncate64(local_path_string.c_str(),size);
>>>>>>> e4e249bd
}

static int adb_mknod(const char *path, mode_t mode, dev_t rdev) {
    string path_string;
    string local_path_string;
    path_string.assign(path);
    local_path_string.assign("/tmp/adbfs/");
    string_replacer(path_string,"/","-");
    local_path_string.append(path_string);
    path_string.assign(path);

    cout << "mknod for " << local_path_string << "\n";
    mknod(local_path_string.c_str(),mode, rdev);
    adb_push(local_path_string,path_string);
    adb_shell("sync");

    fileData[path_string].timestamp = fileData[path_string].timestamp + 50;

	return 0;
}

static int adb_mkdir(const char *path, mode_t mode) {
    string path_string;
    string local_path_string;
    path_string.assign(path);
    fileData[path_string].timestamp = fileData[path_string].timestamp + 50;
    local_path_string.assign("/tmp/adbfs/");
    string_replacer(path_string,"/","-");
    local_path_string.append(path_string);
    path_string.assign(path);
    string command;
    command.assign("mkdir '");
    command.append(path_string);
    command.append("'");
    adb_shell(command);
	return 0;
}

static int adb_rename(const char *from, const char *to) {
    string local_from_string,local_to_string ="/tmp/adbfs/";

    local_from_string.append(from);
    local_to_string.append(to);
    string command = "mv '";
    command.append(from);
    command.append("' '");
    command.append(to);
    command.append("'");
    cout << "Renaming " << from << " to " << to <<"\n";
    adb_shell(command);
    return 0;
}

static int adb_rmdir(const char *path) {
    string path_string;
    string local_path_string;
    path_string.assign(path);
    fileData[path_string].timestamp = fileData[path_string].timestamp + 50;
    local_path_string.assign("/tmp/adbfs/");
    string_replacer(path_string,"/","-");
    local_path_string.append(path_string);
    path_string.assign(path);

    string command = "rmdir '";
    command.append(path_string);
    command.append("'");
    adb_shell(command);

    //rmdir(local_path_string.c_str());
    return 0;
}

static int adb_unlink(const char *path) {
    string path_string;
    string local_path_string;
    path_string.assign(path);
    fileData[path_string].timestamp = fileData[path_string].timestamp + 50;
    local_path_string.assign("/tmp/adbfs/");
    string_replacer(path_string,"/","-");
    local_path_string.append(path_string);
    path_string.assign(path);

    string command = "rm '";
    command.append(path_string);
    command.append("'");
    adb_shell(command);

    unlink(local_path_string.c_str());
    return 0;
}

static struct fuse_operations adbfs_oper;

int main(int argc, char *argv[])
{
    clearTmpDir();
    memset(&adbfs_oper, sizeof(adbfs_oper), 0);
    adbfs_oper.readdir= adb_readdir;
    adbfs_oper.getattr= adb_getattr;
    adbfs_oper.access= adb_access;
    adbfs_oper.open= adb_open;
    adbfs_oper.open= adb_open;
    adbfs_oper.flush = adb_flush;
    adbfs_oper.release = adb_release;
    adbfs_oper.read= adb_read;
    adbfs_oper.write = adb_write;
    adbfs_oper.utimens = adb_utimens;
    adbfs_oper.truncate = adb_truncate;
    adbfs_oper.mknod = adb_mknod;
    adbfs_oper.mkdir = adb_mkdir;
    adbfs_oper.rename = adb_rename;
    adbfs_oper.rmdir = adb_rmdir;
    adbfs_oper.unlink = adb_unlink;
	return fuse_main(argc, argv, &adbfs_oper, NULL);
}<|MERGE_RESOLUTION|>--- conflicted
+++ resolved
@@ -370,13 +370,8 @@
     fileTruncated[path_string] = true;
 
     cout << "truncate[path=" << local_path_string << "][size=" << size << "]" << endl;
-<<<<<<< HEAD
-    
+ 
 	return truncate(local_path_string.c_str(),size);
-=======
-
-	return truncate64(local_path_string.c_str(),size);
->>>>>>> e4e249bd
 }
 
 static int adb_mknod(const char *path, mode_t mode, dev_t rdev) {
